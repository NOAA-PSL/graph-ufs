import os
import logging
import argparse
import math
import yaml
import warnings
import random
import itertools
import dataclasses
import numpy as np
import pandas as pd
import xarray as xr
from jax import tree_util

from ufs2arco.regrid.ufsregridder import UFSRegridder
from graphcast import checkpoint
from graphcast.graphcast import ModelConfig, TaskConfig, CheckPoint
<<<<<<< HEAD
from graphcast.data_utils import extract_inputs_targets_forcings_coupled
=======
from graphcast import data_utils
>>>>>>> 3b6b3cb8
from graphcast.model_utils import dataset_to_stacked
from graphcast.losses import normalized_level_weights, normalized_latitude_weights

from .utils import (
    get_channel_index, get_last_input_mapping,
    add_emulator_arguments, set_emulator_options,
    get_num_params,
)


class ReplayCoupledEmulator:
    """A coupled emulator based on UFS Replay data. This manages all model configuration settings and normalization fields. Currently it is designed to be inherited for a specific use-case, and this could easily be generalized to read in settings via a configuration file (yaml, json, etc). Be sure to register any inherited class as a pytree for it to work with JAX.

    Example:
        see graph-ufs/prototypes/cp0_mini/mini_coupled_emulator.py for example usage
    """

    atm_data_url = ""
    atm_norm_urls = {
        "mean": "",
        "std": "",
        "stddiff": "",
    }
    norm = dict()
    stacked_norm = dict()
    wb2_obs_url = ""
    local_store_path = None     # directory where zarr file, model weights etc are stored
    cache_data = None           # cache or use zarr dataset downloaded from GCS on disk

    # these could be moved to a yaml file later
    # task config options
    atm_input_variables = tuple()
    atm_target_variables = tuple()
    atm_forcing_variables = tuple()
    ocn_input_variables = tuple()
    ocn_target_variables = tuple()
    ocn_forcing_variables = tuple()
    ice_input_variables = tuple()
    ice_target_variables = tuple()
    ice_forcing_variables = tuple()
    land_input_variables = tuple()
    land_target_variables = tuple()
    land_forcing_variables = tuple()
    all_variables = tuple()     # this is created in __init__
    atm_pressure_levels = tuple()
    ocn_vert_levels = tuple()
    levels = list()             # created in __init__, has exact pfull level values
    latitude = tuple()
    longitude = tuple()
    tisr_integration_period = None  # TOA Incident Solar Radiation, integration period used in the function:
                                    # graphcast.solar_radiation.get_toa_incident_solar_radiation_for_xarray
                                    # default = self.delta_t, i.e. the ML model time step
                                    # Note: the value provided here has no effect unless "toa_incident_solar_radiation" is listed in "forcing_variables",
                                    # which indicates to graphcast that TISR needs to be computed.

    # time related
    delta_t = None              # the model time step, same for both ocean and atmosphere
    input_duration = None       # time covered by initial condition(s)
    target_lead_time = None     # when we compare to data, e.g. singular "3h", or many ["3h", "12h", "24h"]
    forecast_duration = None    # Created in __init__, total forecast time
    training_dates = tuple()    # bounds of training data (inclusive)
    testing_dates = tuple()     # bounds of testing data (inclusive)
    validation_dates = tuple()  # bounds of validation data (inclusive)

    # training protocol
    batch_size = None               # number of forecasts averaged over in loss per optim_step
<<<<<<< HEAD
=======
    num_batch_splits = None         # number of batch splits
    num_epochs = None               # number of epochs
>>>>>>> 3b6b3cb8
    chunks_per_epoch = None         # number of chunks per epoch
    steps_per_chunk = None          # number of steps to train for in each chunk
    checkpoint_chunks = None        # save model after this many chunks are processed
    max_queue_size = None           # number of chunks in queue of data generators
    num_workers = None              # number of worker threads for data generators
    load_chunk = None               # load chunk into RAM, has the lowest memory usage if false
    store_loss = None               # store loss in a netcdf file
    use_preprocessed = None         # use pre-processed dataset

    # evaluation
    sample_stride = 1               # skip over initial conditions during evaluation by this stride
    evaluation_checkpoint_id = None # checkpoint used in evaluation scripts

    # others
    num_gpus = None                 # number of GPUs to use for training
    log_only_rank0 = None           # log only messages from rank 0
    use_jax_distributed = None      # Use jax's distributed mechanism, no need for manula mpi4jax calls
    use_xla_flags = None            # Use recommended flags for XLA and NCCL https://jax.readthedocs.io/en/latest/gpu_performance_tips.html
    dask_threads = None             # number of threads to use for dask

    # model config options
    resolution = None               # nominal spatial resolution
    mesh_size = None                # how many refinements to do on the multi-mesh
    latent_size = None              # how many latent features to include in MLPs
    gnn_msg_steps = None            # how many graph network message passing steps to do
    hidden_layers = None            # number of hidden layers for each MLP
    radius_query_fraction_edge_length = None    # Scalar that will be multiplied by the length of the longest edge of
                                                # the finest mesh to define the radius of connectivity to use in the
                                                # Grid2Mesh graph. Reasonable values are between 0.6 and 1. 0.6 reduces
                                                # the number of grid points feeding into multiple mesh nodes and therefore
                                                # reduces edge count and memory use, but gives better predictions.
    mesh2grid_edge_normalization_factor = 0.6180338738074472 # Allows explicitly controlling edge normalization for mesh2grid edges.
                                                             # If None, defaults to max edge length.This supports using pre-trained
                                                             # model weights with a different graph structure to what it was trained on.
    mesh2grid_edge_normalization_factor = None

    # loss weighting, defaults to GraphCast implementation
    weight_loss_per_latitude = True
    weight_loss_per_level = True
    atm_loss_weights_per_variable = {
        "tmp2m"         : 1.0,
        "ugrd10m"       : 0.1,
        "vgrd10m"       : 0.1,
        "pressfc"       : 0.1,
        "prateb_ave"    : 0.1,
    }
    ocn_loss_weights_per_variable = {
        "SSH"           : 1.0,
        "so"            : 0.1,
        "temp"          : 0.1,
    }
    ice_loss_weights_per_variable = {
        "icec"          : 1.0,
        "icetk"         : 0.1,
    }
    land_loss_weights_per_variable = {
        "soilm"         : 0.1,
    }
    loss_weights_per_variable = {}
    loss_weights_per_variable.update(atm_loss_weights_per_variable) 
    loss_weights_per_variable.update(ocn_loss_weights_per_variable) 
    loss_weights_per_variable.update(ice_loss_weights_per_variable)
    loss_weights_per_variable.update(land_loss_weights_per_variable)

    # this is used for initializing the state in the gradient computation
    grad_rng_seed = None
    init_rng_seed = None
    training_batch_rng_seed = None # used to randomize the training batches

    # data chunking options

    # for stacked graphcast
    last_input_channel_mapping = None

    def __init__(self, mpi_rank=None, mpi_size=None):

        if self.local_store_path is None:
            warnings.warn("ReplayCoupledEmulator.__init__: no local_store_path set, data will always be accessed remotely. Proceed with patience.")
        
        # make sure target_variables is a subset of input_variables
        if any(x not in self.atm_input_variables for x in self.atm_target_variables):
            raise NotImplementedError(f"GraphUFS cannot predict atm target variables that are not also inputs")
        
        if any(x not in self.ocn_input_variables for x in self.ocn_target_variables):
            raise NotImplementedError(f"GraphUFS cannot predict ocn target variables that are not also inputs")
       
        if any(x not in self.ice_input_variables for x in self.ice_target_variables):
            raise NotImplementedError(f"GraphUFS cannot predict ice target variables that are not also inputs")

        if any(x not in self.land_input_variables for x in self.land_target_variables):
            raise NotImplementedError(f"GraphUFS cannot predict land target variables that are not also inputs")

        self.mpi_rank = mpi_rank
        self.mpi_size = mpi_size

        # get vertical levels
        pfull = self._get_replay_vertical_levels(es_comp="atm")
        z_l = self._get_replay_vertical_levels(es_comp="ocn")

        latitude, longitude = self._get_replay_grid(self.resolution)
        self.latitude = tuple(float(x) for x in latitude)
        self.longitude = tuple(float(x) for x in longitude)
        self.atm_levels = list(
            pfull.sel(
                pfull=list(self.atm_pressure_levels),
                method="nearest",
            ).values
        )
        self.ocn_levels = list(
            z_l.sel(
                z_l=list(self.ocn_vert_levels),
                method="nearest",
            ).values
        )
        self.model_config = ModelConfig(
            resolution=self.resolution,
            mesh_size=self.mesh_size,
            latent_size=self.latent_size,
            gnn_msg_steps=self.gnn_msg_steps,
            hidden_layers=self.hidden_layers,
            radius_query_fraction_edge_length=self.radius_query_fraction_edge_length,
            mesh2grid_edge_normalization_factor=self.mesh2grid_edge_normalization_factor,
        )

        # Combine input and target variables from all components
        self.input_variables = tuple(set(self.atm_input_variables+self.ocn_input_variables+
            self.ice_input_variables+self.land_input_variables))
        self.target_variables = tuple(set(self.atm_target_variables+self.ocn_target_variables+
            self.ice_target_variables+self.land_target_variables))
        self.forcing_variables = tuple(set(self.atm_forcing_variables+self.ocn_forcing_variables+
            self.ice_forcing_variables+self.land_forcing_variables))

        # try/except logic to support original graphcast.graphcast.TaskConfig
        # since I couldn't get inspect.getfullargspec to work
        try:
            self.task_config = TaskConfig(
                input_variables=self.input_variables,
                target_variables=self.target_variables,
                forcing_variables=self.forcing_variables,
                pressure_levels=tuple(set(self.atm_levels)),
                ocn_vert_levels=sorted(tuple(set(self.ocn_levels))),
                input_duration=self.input_duration,
                longitude=self.longitude,
                latitude=self.latitude,
            )
        except ValueError:
            self.task_config = TaskConfig(
                input_variables=self.input_variables,
                target_variables=self.target_variables,
                forcing_variables=self.forcing_variables,
                pressure_levels=tuple(set(self.atm_levels)),
                ocn_vert_levels=sorted(tuple(set(self.ocn_levels))),
                input_duration=self.input_duration,
            )

        self.all_variables = tuple(
                set(self.input_variables +
                    self.target_variables +
                    self.forcing_variables)
            )
        
        # convert some types
        self.delta_t = pd.Timedelta(self.delta_t)
        self.input_duration = pd.Timedelta(self.input_duration)
        lead_times, duration = data_utils._process_target_lead_times_and_get_duration(self.target_lead_time)
        self.forecast_duration = duration

        logging.debug(f"target_lead_time: {self.target_lead_time}")
        logging.debug(f"lead_times: {lead_times}")
        logging.debug(f"self.forecast_duration: {self.forecast_duration}")
        logging.debug(f"self.time_per_forecast: {self.time_per_forecast}")
        logging.debug(f"self.n_input: {self.n_input}")
        logging.debug(f"self.n_forecast: {self.n_forecast}")
        logging.debug(f"self.n_target: {self.n_target}")

        # set normalization here so that we can jit compile with this class
        self.set_normalization()
        self.set_stacked_normalization()

        # TOA Incident Solar Radiation integration period
        if self.tisr_integration_period is None:
            self.tisr_integration_period = self.delta_t


    def time_per_forecast(self):
        return self.forecast_duration + self.input_duration

    @property
    def n_input(self):
        """Number of steps that initial condition(s) cover"""
        return self.input_duration // self.delta_t

    @property
    def n_forecast(self):
        """Number of steps covered by a single forecast, including initial condition(s)"""
        return self.time_per_forecast // self.delta_t

    @property
    def n_target(self):
        """Number of steps in the target, doesn't include initial condition(s)"""
        return self.forecast_duration // self.delta_t

    @property
    def extract_kwargs(self):
        kw = {k: v for k, v in dataclasses.asdict(self.task_config).items() if k not in ("latitude", "longitude")}
        kw["target_lead_times"] = self.target_lead_time
        kw["integration_period"] = self.tisr_integration_period
        return kw

    @property
    def local_data_path(self):
        return os.path.join(self.local_store_path, "data.zarr")

    @property
    def checkpoint_dir(self):
        return os.path.join(self.local_store_path, "models")


    def open_atm_dataset(self, **kwargs):
        xds = xr.open_zarr(self.atm_data_url, storage_options={"token": "anon"}, **kwargs)
        return xds
    
    def open_ocn_dataset(self, **kwargs):
        xds = xr.open_zarr(self.ocn_data_url, storage_options={"token": "anon"}, **kwargs)
        return xds
    
    def open_ice_dataset(self, **kwargs):
        xds = xr.open_zarr(self.ice_data_url, storage_options={"token": "anon"}, **kwargs)
        return xds

    def open_land_dataset(self, **kwargs):
        xds = xr.open_zarr(self.land_data_url, storage_options={"token": "anon"}, **kwargs)
        return xds

    def get_time(self, mode):
        # choose dates based on mode
        if mode == "training":
            start = self.training_dates[ 0]
            end   = self.training_dates[-1]
        elif mode == "testing":
            start = self.testing_dates[ 0]
            end   = self.testing_dates[-1]
        elif mode == "validation":
            start = self.validation_dates[ 0]
            end   = self.validation_dates[-1]
        else:
            raise ValueError("Unknown mode: make sure it is either training/testing/validation")

        # build time vector based on the model, not the data
        start = pd.Timestamp(start)
        end   = pd.Timestamp(end)
        time = pd.date_range(
            start=start,
            end=end,
            freq=self.delta_t,
            inclusive="both",
        )
        return time


    def subsample_dataset(self, xds, es_comp="atm", new_time=None):
        """Get the subset of the data that we want in terms of time, vertical levels, and variables

        Args:
            xds (xarray.Dataset): with replay data
            es_comp (string): earth system component, "atm/ocn/coupled/ice/land"
            new_time (pandas.Daterange or similar, optional): time vector to select from the dataset

        Returns:
            newds (xarray.Dataset): subsampled/subset that we care about
        """

        # select our vertical levels
        if es_comp.lower() == "atm".lower() or es_comp.lower() == "ice".lower() or es_comp.lower() == "land".lower():
            xds = xds.sel(pfull=self.atm_levels)
        elif es_comp.lower() == "ocn".lower():
            xds = xds.sel(z_l=self.ocn_levels)
        elif es_comp.lower() == "coupled".lower():
            xds = xds.sel(pfull=self.atm_levels, z_l=self.ocn_levels)
        else:
            raise ValueError("Unknown earth system component: only atm, ocn, ice, and land are supported" )

        # only grab variables we care about
        myvars = list(x for x in self.all_variables if x in xds)
        xds = xds[myvars]

        if new_time is not None:
            xds = xds.sel(time=new_time)
        
        # mask nans in ocean target variables
        if es_comp.lower() == "ocn".lower() or es_comp.lower() == "ice" or es_comp.lower() == "land":
            xds = xds.fillna(0)
        
        return xds

    def check_for_ints(self, xds):
        """Turn data variable integers into floats, because otherwise the normalization in GraphCast goes haywire
        """

        for key in xds.data_vars:
            if "int" in str(xds[key].dtype):
                logging.debug(f"Converting {key} from {xds[key].dtype} to float32")
                xds[key] = xds[key].astype(np.float32)
        return xds


    def preprocess(self, xds, batch_index=None):
        """Prepare a single batch for GraphCast

        Args:
            xds (xarray.Dataset): with replay data
            batch_index (int, optional): the index of this batch
        Returns:
            bds (xarray.Dataset): this batch of data
        """
        bds = xds
        bds["time"] = (bds.datetime - bds.datetime[0])
        bds = bds.swap_dims({"datetime": "time"}).reset_coords()
        if batch_index is not None:
            bds = bds.expand_dims({
                "batch": [batch_index],
            })
        bds = bds.set_coords(["datetime"])
        return bds

    def get_the_data(
        self,
        all_new_time=None,
        mode="training",
    ):
        """Handle the local storage, caching, missing dates stuff here, pass to get_batches to batch it up"""

        all_new_time = all_new_time if all_new_time is not None else self.get_time(mode=mode)
        # download only missing dates and write them to disk
<<<<<<< HEAD
        if self.no_cache_data or not os.path.exists(self.local_data_path):
            logging.info(f"Downloading {mode} data for {len(all_new_time)} time stamps.")
            # atm
            xds_atm = xr.open_zarr(self.atm_data_url, storage_options={"token": "anon"})
            all_xds_atm = self.subsample_dataset(xds_atm, new_time=all_new_time, es_comp="atm")
            # ocn
            xds_ocn = xr.open_zarr(self.ocn_data_url, storage_options={"token": "anon"})
            all_xds_ocn = self.subsample_dataset(xds_ocn, new_time=all_new_time, es_comp="ocn")
            all_xds_ocn = all_xds_ocn.rename({"lat":"grid_yt", "lon":"grid_xt"})
            # ice
            xds_ice = xr.open_zarr(self.ice_data_url, storage_options={"token": "anon"})
            all_xds_ice = self.subsample_dataset(xds_ice, new_time=all_new_time, es_comp="ice")
            # land
            xds_land = xr.open_zarr(self.land_data_url, storage_options={"token": "anon"})
            all_xds_land = self.subsample_dataset(xds_land, new_time=all_new_time, es_comp="land")

            all_xds = xr.merge([all_xds_atm, all_xds_ocn, all_xds_ice, all_xds_land])
            if not self.no_cache_data:
=======
        if not self.cache_data or not os.path.exists(self.local_data_path):
            logging.info(f"Downloading missing {mode} data for {len(all_new_time)} time stamps.")
            xds = xr.open_zarr(self.data_url, storage_options={"token": "anon"})
            all_xds = self.subsample_dataset(xds, new_time=all_new_time)
            if self.cache_data:
>>>>>>> 3b6b3cb8
                all_xds.to_zarr(self.local_data_path)
                all_xds.close()
                all_xds = xr.open_zarr(self.local_data_path)
        else:
            # figure out missing dates
            xds_on_disk = xr.open_zarr(self.local_data_path)
            missing_dates = set(all_new_time.values) - set(xds_on_disk.time.values)
            if len(missing_dates) > 0:
                xds_on_disk.close()
                logging.info(f"Downloading missing {mode} data for {len(missing_dates)} time stamps.")
                # download and write missing dates to disk
                # atm
                missing_xds_atm = self.open_atm_dataset()
                missing_xds_atm = self.subsample_dataset(missing_xds_atm, new_time=list(missing_dates), es_comp="atm")
                # ocn
                missing_xds_ocn = self.open_ocn_dataset()
                missing_xds_ocn = self.subsample_dataset(missing_xds_ocn, new_time=list(missing_dates), es_comp="ocn")
                missing_xds_ocn = missing_xds_ocn.rename({"lat":"grid_yt", "lon":"grid_xt"})
                # ice
                missing_xds_ice = self.open_ice_dataset()
                missing_xds_ice = self.subsample_dataset(missing_xds_ice, new_time=list(missing_dates), es_comp="ice")
                # land
                missing_xds_land = self.open_land_dataset()
                missing_xds_land = self.subsample_dataset(missing_xds_land, new_time=list(missing_dates), es_comp="land")
                
                missing_xds = xr.merge([missing_xds_atm, missing_xds_ocn, missing_xds_ice, missing_xds_land])
                missing_xds.to_zarr(self.local_data_path, append_dim="time")
                # now that the data on disk is complete, reopen the dataset from disk
                all_xds = xr.open_zarr(self.local_data_path)
            else:
                all_xds = xds_on_disk

        all_xds = self.check_for_ints(all_xds)
        return all_xds

    @staticmethod
    def divide_into_slices(N, K):
        """
        Divide N items into K groups and return an array of slice objects.

        Args:
            N (int): Total number of items.
            K (int): Number of groups.
        Returns:
           list of slice: A list containing slice objects for each group.
        """
        base_size = N // K
        extra_items = N % K

        slices = []
        start = 0
        for i in range(K):
            if i < extra_items:
                end = start + base_size + 1
                slices.append(slice(start, end))
            else:
                end = start + base_size
                slices.append(slice(start - (1 if extra_items else 0), end))
            start = end

        return slices

    @staticmethod
    def rechunk(xds):
        chunksize = {
            "optim_step": 1,
            "batch": -1,
            "time": -1,
            "level": -1,
            "lat": -1,
            "lon": -1,
        }
        chunksize = {k:v for k,v in chunksize.items() if k in xds}
        xds = xds.chunk(chunksize)
        return xds

    def get_batches(
        self,
        n_optim_steps=None,
        drop_cftime=True,
        mode="training",
    ):
        """Get a dataset with all the batches of data necessary for training

        Note:
            Here we're using target_lead_time as a single value, see graphcast.data_utils.extract ... where it could be multi valued. However, since we are using it to compute the total forecast time per batch soit seems more straightforward as a scalar.

        Args:
            n_optim_steps (int, optional): number of training batches to grab ... number of times we will update the parameters during optimization. If not specified, use as many as are available based on the available training data.
            drop_cftime (bool, optional): may be useful for debugging
            mode (str, optional): can be either "training", "validation" or "testing"
        Returns:
            inputs, targets, forcings (xarray.Dataset): with new dimension "batch"
                and appropriate fields for each dataset, based on the variables in :attr:`task_config`
        """
<<<<<<< HEAD
        all_new_time = self.get_time(mode=mode)
        # split the dataset across nodes
        # make sure work is _exactly_ equally distirubuted to prevent hangs
        # when the number of time stamps is not evenly divisible by the number of ranks,
        # we discard whatever data is left over. Not a problem because parallelization is not done for testing.
        if self.mpi_size > 1:
            mpi_chunk_size = len(all_new_time) // self.mpi_size
            start = self.mpi_rank * mpi_chunk_size
            end = (self.mpi_rank + 1) * mpi_chunk_size
            all_new_time = all_new_time[start:end]
            logging.info(f"Data for {mode} MPI rank {self.mpi_rank}: {all_new_time[0]} to {all_new_time[-1]} : {len(all_new_time)} time stamps.")


        all_xds = self.get_the_data(all_new_time=all_new_time, mode=mode)
        #print("all_xds:", all_xds)
        # split dataset into chunks
        n_chunks = self.chunks_per_epoch
        chunk_size = len(all_new_time) // n_chunks
        all_new_time_chunks = []

        # overlap chunks by lead time + input duration
        overlap_step = (self.target_lead_time + self.input_duration) // delta_t if allow_overlapped_chunks else 0
        for i in range(n_chunks):
            if i == n_chunks - 1:
                all_new_time_chunks.append(all_new_time[i * chunk_size:len(all_new_time)])
            else:
                all_new_time_chunks.append(all_new_time[i * chunk_size:(i + 1) * chunk_size + overlap_step])

        # print chunk boundaries
        message = f"Chunks for {mode}: {len(all_new_time_chunks)}"
        for chunk_id, new_time in enumerate(all_new_time_chunks):
            message += f"\nChunk {chunk_id+1}: {new_time[0]} to {new_time[-1]} : {len(new_time)} time stamps"
        logging.info(message)
=======
>>>>>>> 3b6b3cb8

        # pre-processed dataset
        n_chunks = self.chunks_per_epoch
        has_preprocessed = False
        if self.use_preprocessed:

            # chunks zarr datasets
            xds_chunks = {
                "inputs": [None] * n_chunks,
                "targets": [None] * n_chunks,
                "forcings": [None] * n_chunks,
                "inittimes": [None] * n_chunks,
            }

            # open chunk files if they exist
            try:
                message = f"Chunks for {mode}: {n_chunks}"
                for chunk_id in range(n_chunks):
                    base_name = f"{self.local_store_path}/extracted/{mode}-chunk-{chunk_id:04d}-of-{n_chunks:04d}-rank-{self.mpi_rank:03d}-of-{self.mpi_size:03d}-bs-{self.batch_size}-"
                    xds_chunks["inputs"][chunk_id] = xr.open_zarr(f"{base_name}inputs.zarr")
                    xds_chunks["targets"][chunk_id] = xr.open_zarr(f"{base_name}targets.zarr")
                    xds_chunks["forcings"][chunk_id] = xr.open_zarr(f"{base_name}forcings.zarr")
                    if mode == "testing":
                        xds_chunks["inittimes"][chunk_id] = xr.open_zarr(f"{base_name}inittimes.zarr")
                n_steps = len(xds_chunks["inputs"][0]["optim_step"])
                message += f" each with {n_steps} steps"
                logging.info(message)
                has_preprocessed = True
            except:
                has_preprocessed = False

        # raw dataset
        if not has_preprocessed:
            all_new_time = self.get_time(mode=mode)

            # split the dataset _equally_ across nodes to prevent hangs
            # Note: The possible overlaps maybe a problem if/when testing is parallelized
            if self.mpi_size > 1:
                slices = self.divide_into_slices(len(all_new_time), self.mpi_size)
                all_new_time = all_new_time[slices[self.mpi_rank]]
                logging.info(f"Data for {mode} MPI rank {self.mpi_rank}: {all_new_time[0]} to {all_new_time[-1]} : {len(all_new_time)} time stamps.")

            # download the data
            all_xds = self.get_the_data(all_new_time=all_new_time, mode=mode)

            # split dataset into chunks
            slices = self.divide_into_slices(len(all_new_time), n_chunks)
            all_new_time_chunks = []
            for sl in slices:
                all_new_time_chunks.append(all_new_time[sl])

            # print chunk boundaries
            message = f"Chunks for {mode}: {len(all_new_time_chunks)} each with {len(all_new_time_chunks[0])} time stamps"
            logging.info(message)

        # list of chunk ids
        chunk_ids = [i for i in range(n_chunks)]
        n_optim_steps_arg = n_optim_steps

        # loop forever
        while True:

            # shuffle chunks
            if mode != "testing":
                random.shuffle(chunk_ids)

            # iterate over all chunks
            for chunk_id in chunk_ids:

                # check for pre-processed inputs
                if self.use_preprocessed:
                    if xds_chunks["inputs"][chunk_id] is not None:
                        logging.debug(f"\nReusing {mode} chunk {chunk_id}.")
                        inputs = xds_chunks["inputs"][chunk_id]
                        targets = xds_chunks["targets"][chunk_id]
                        forcings = xds_chunks["forcings"][chunk_id]
                        inittimes = None
                        if mode == "testing":
                            inittimes = xds_chunks["inittimes"][chunk_id]
                        yield inputs, targets, forcings, inittimes
                        continue
                    else:
                        logging.debug(f"\nOpening {mode} chunk {chunk_id} from scratch.")

                # chunk start and end times
                new_time = all_new_time_chunks[chunk_id]
                start = new_time[0]
                end = new_time[-1]

                # figure out duration of IC(s), forecast, all of training
                data_duration = end - start

                n_max_forecasts = (data_duration - self.time_per_forecast) // self.delta_t + 1
                if n_max_forecasts <= 0:
                    raise ValueError(f"n_max_forecasts for {mode} is {n_max_forecasts}")

                n_max_optim_steps = math.ceil(n_max_forecasts / self.batch_size)
                n_optim_steps = n_max_optim_steps if n_optim_steps_arg is None else n_optim_steps_arg
                n_forecasts = n_optim_steps * self.batch_size
                n_forecasts = min(n_forecasts, n_max_forecasts)

                # note that this max can be violated if we sample with replacement ...
                # but I'd rather just work with epochs and use all the data
                if n_optim_steps > n_max_optim_steps:
                    n_optim_steps = n_max_optim_steps
                    warnings.warn(f"There's less data than the number of batches requested, reducing n_optim_steps to {n_optim_steps}")

                # create a new time vector with desired delta_t
                # this has to end such that we can pull an entire forecast from the training data
                all_initial_times = pd.date_range(
                    start=start,
                    end=end - self.time_per_forecast(),
                    freq=self.delta_t,
                    inclusive="both",
                )
                # randomly sample without replacement
                # note that GraphCast samples with replacement
                if mode != "testing":
                    rstate = np.random.RandomState(seed=self.training_batch_rng_seed)
                    forecast_initial_times = rstate.choice(
                        all_initial_times,
                        size=(n_forecasts,),
                        replace=False
                    )
                else:
                    forecast_initial_times = all_initial_times[:n_forecasts]

                # subsample in time, grab variables and vertical levels we want
                xds = self.subsample_dataset(all_xds, es_comp="coupled", new_time=new_time)
                xds = xds.rename({
                    "pfull": "level",
                    "grid_xt": "lon",
                    "grid_yt": "lat",
                    "time": "datetime",
                    })
                xds = xds.drop(["cftime", "ftime"])
<<<<<<< HEAD
                xds.load()
=======

>>>>>>> 3b6b3cb8
                # iterate through batches
                inputs = []
                targets = []
                forcings = []
                inittimes = []
                for i, (k, b) in enumerate(
                    itertools.product(range(n_optim_steps), range(self.batch_size))
                ):

                    if i >= n_max_forecasts:
                        # If the last batch won't be full, take values from the previous batch and complete it.
                        # Do this only for training, because in testing mode this process will mess up the output.
                        # For testing, we will cleanup after prediction using dropna()
                        def copy_values(ds_list):
                            s = len(ds_list)
                            if s >= self.batch_size:
                                mds = ds_list[-self.batch_size].copy()
                            else:
                                bs = random.randint(0,s-1)
                                mds = ds_list[bs].copy()
                                mds["batch"] = [b]
                            mds["optim_step"] = [k]
                            ds_list.append(mds)
                        if mode != "testing":
                            copy_values(inputs)
                            copy_values(targets)
                            copy_values(forcings)
                        continue

                    timestamps_in_this_forecast = pd.date_range(
                        start=forecast_initial_times[i],
                        end=forecast_initial_times[i]+self.time_per_forecast(),
                        freq=self.delta_t,
                        inclusive="both",
                    )
                    
                    batch = self.preprocess(
                        xds.sel(datetime=timestamps_in_this_forecast),
                        batch_index=b,
                    )
<<<<<<< HEAD
                    this_input, this_target, this_forcing = extract_inputs_targets_forcings_coupled(
=======

                    this_input, this_target, this_forcing = data_utils.extract_inputs_targets_forcings(
>>>>>>> 3b6b3cb8
                        batch,
                        **self.extract_kwargs,
                    )

                    # note that the optim_step dim has to be added after the extract_inputs_targets_forcings call
                    inputs.append(this_input.expand_dims({"optim_step": [k]}))
                    targets.append(this_target.expand_dims({"optim_step": [k]}))
                    forcings.append(this_forcing.expand_dims({"optim_step": [k]}))

                    if mode == "testing":
                        # fix this later for batch_size != 1
                        this_inittimes = batch.datetime.isel(time=self.n_input-1)
                        this_inittimes = this_inittimes.to_dataset(name="inittimes")
                        inittimes.append(this_inittimes.expand_dims({"optim_step": [k]}))

                # write chunks to disk
                base_name = f"{self.local_store_path}/extracted/{mode}-chunk-{chunk_id:04d}-of-{n_chunks:04d}-rank-{self.mpi_rank:03d}-of-{self.mpi_size:03d}-bs-{self.batch_size}-"
                def combine_chunk_save(xds, name):
                    xds = xr.combine_by_coords(xds)
                    if name != "inittimes":
                        xds = self.rechunk(xds)
                    if self.use_preprocessed:
                        file_name = f"{base_name}{name}.zarr"
                        xds.to_zarr(file_name)
                        xds.close()
                        xds = xr.open_zarr(file_name)
                        xds_chunks[name][chunk_id] = xds
                    return xds

                inputs = combine_chunk_save(inputs, "inputs")
                targets = combine_chunk_save(targets, "targets")
                forcings = combine_chunk_save(forcings, "forcings")
                if mode == "testing":
                    inittimes = combine_chunk_save(inittimes, "inittimes")
                else:
                    inittimes = None

                yield inputs, targets, forcings, inittimes



    def set_normalization(self, **kwargs):
        """Load the normalization fields into memory

        Returns:
            mean_by_level, stddev_by_level, diffs_stddev_by_level (xarray.Dataset): with normalization fields
        """

        def open_normalization(component):

            # try to read locally first
            local_path = os.path.join(
                self.local_store_path,
                "normalization",
                "coupled",
                os.path.basename(self.atm_norm_urls[component]),
            )

            if os.path.isdir(local_path):
                xds = xr.open_zarr(local_path)
                xds = xds.load()
                foundit = True

            else:
<<<<<<< HEAD
                xds_atm = xr.open_zarr(self.atm_norm_urls[component], **kwargs)
                xds_ocn = xr.open_zarr(self.ocn_norm_urls[component], **kwargs)
                xds_ice = xr.open_zarr(self.ice_norm_urls[component], **kwargs)
                xds_land = xr.open_zarr(self.land_norm_urls[component], **kwargs)
                vars_atm = list(x for x in self.all_variables if x in xds_atm)
                vars_ocn = list(x for x in self.all_variables if x in xds_ocn)
                vars_ice = list(x for x in self.all_variables if x in xds_ice)
                vars_land = list(x for x in self.all_variables if x in xds_land)
                xds_atm = xds_atm[vars_atm]
                xds_atm = xds_atm.sel(pfull=self.atm_levels)
                xds_ocn = xds_ocn[vars_ocn]
                xds_ocn = xds_ocn.sel(z_l=self.ocn_levels)
                xds_ice = xds_ice[vars_ice]
                xds_land = xds_land[vars_land]
                xds = xr.merge([xds_atm, xds_ocn, xds_ice, xds_land])
                xds = xds.load()
                xds = xds.rename({"pfull": "level"})
=======
                xds = xr.open_zarr(self.norm_urls[component], storage_options={"token":"anon"})
                # keep attributes in order to distinguish static from time varying components
                with xr.set_options(keep_attrs=True):
                    myvars = list(x for x in self.all_variables if x in xds)
                    xds = xds[myvars]
                    xds = xds.sel(pfull=self.levels)
                    xds = xds.load()
                    xds = xds.rename({"pfull": "level"})

>>>>>>> 3b6b3cb8
                xds.to_zarr(local_path)
            return xds

        for key in ["mean", "std", "stddiff"]:
            self.norm[key] = open_normalization(key)

    def set_stacked_normalization(self):

        assert len(self.norm["mean"]) > 0, "normalization not set, call Emulator.set_normalization()"

        def open_normalization(component):

            # try to read locally first
            inputs_path = os.path.join(
                self.local_store_path,
                "stacked-normalization",
                "inputs",
                os.path.basename(self.atm_norm_urls[component]),
            )
            targets_path = os.path.join(
                self.local_store_path,
                "stacked-normalization",
                "targets",
                os.path.basename(self.atm_norm_urls[component]),
            )

            if os.path.isdir(inputs_path) and os.path.isdir(targets_path):
                inputs = xr.open_zarr(inputs_path)
                inputs = inputs["inputs"].load()
                targets = xr.open_zarr(targets_path)
                targets = targets["targets"].load()

            else:
                inputs, targets = self.normalization_to_stacked(self.norm[component], preserved_dims=tuple())
                ds = xr.Dataset()
                inputs = inputs.load()
                targets = targets.load()
                inputs.to_dataset(name="inputs").to_zarr(inputs_path)
                targets.to_dataset(name="targets").to_zarr(targets_path)
            return inputs.data, targets.data

        for key in self.norm.keys():
            self.stacked_norm[key] = dict()
            input_norms, target_norms = open_normalization(key)
            self.stacked_norm[key] = {"inputs": input_norms, "targets": target_norms}


    def normalization_to_stacked(self, xds, **kwargs):
        """
        kwargs passed to graphcast.model_utils.dataset_to_stacked
        """

        def stackit(xds, varnames, n_time, **kwargs):
            norms = xds[[x for x in varnames if x in xds]]
<<<<<<< HEAD
            # do this to replicate across time dimension
            norms = xr.concat(
                [norms.copy() for _ in range(n_time)],
                dim="time",
            )
            dimorder = ("batch", "time", "level", "z_l", "lat", "lon")
=======
            # replicate time varying variables
            for key in norms.data_vars:
                if "time" in xds[key].attrs["description"]:
                    norms[key] = xr.concat(
                        [norms[key].copy() for _ in range(n_time)],
                        dim="time",
                    )
            dimorder = ("batch", "time", "level", "lat", "lon")
>>>>>>> 3b6b3cb8
            dimorder = tuple(x for x in dimorder if x in norms.dims)
            norms = norms.transpose(*dimorder)
            return dataset_to_stacked(norms, **kwargs)

        input_norms = stackit(xds, self.input_variables, n_time=self.n_input, **kwargs)
        forcing_norms = stackit(xds, self.forcing_variables, n_time=self.n_target, **kwargs)
        target_norms = stackit(xds, self.target_variables, n_time=self.n_target, **kwargs)
        input_norms = xr.concat(
            [
                input_norms,
                forcing_norms,
            ],
            dim="channels",
        )
        return input_norms, target_norms


    def calc_loss_weights(self, gds):

        _, xtargets, _ = gds.get_xarrays(0)
        _, targets = gds[0]

        if targets.ndim == 3:
            weights = np.ones_like(targets)
        else:
            weights = np.ones_like(targets[0])
            weights = weights[None]

        # 1. compute latitude weighting
        if self.weight_loss_per_latitude:
            # for the subsampled case, we want to compute weights
            # on the parent 0.25 degree grid, and subsample it
            # because the pole points in the subsampled version
            # are not equidistant between their neighbor and the pole
            if "0.25-degree-subsampled" in self.data_url:
                lat = xr.open_zarr(
                    self.data_url.replace("-subsampled",""),
                    storage_options={"token":"anon"}
                )["grid_yt"]
                lat_weights = normalized_latitude_weights(lat)
                lat_weights = lat_weights.isel(lat=slice(None, None, 4))
            else:
                lat_weights = normalized_latitude_weights(xtargets)

            lat_weights = lat_weights.data[...,None][...,None]

            weights *= lat_weights

        # 2. compute per variable weighting
        #   a. incorporate user-specified variable weights
        target_idx = get_channel_index(xtargets)
        var_count = {k: 0 for k in self.target_variables}
        for ichannel in range(targets.shape[-1]):
            varname = target_idx[ichannel]["varname"]
            var_count[varname] += 1
            if varname in self.loss_weights_per_variable:
                weights[..., ichannel] *= self.loss_weights_per_variable[varname]

        # 2. compute per variable weighting
        #   b. take average within variable, so if we have 3 levels of 1 var, divide by 3*n_latitude*n_longitude
        for ichannel in range(targets.shape[-1]):
            varname = target_idx[ichannel]["varname"]
            local_weight = len(xtargets["lon"]) * len(xtargets["lat"]) * var_count[varname]
            weights[..., ichannel] /= local_weight


        # 3. compute per level weighting
        if self.weight_loss_per_level:
            level_weights = normalized_level_weights(xtargets)
            for ichannel in range(targets.shape[-1]):
                if "level" in target_idx[ichannel].keys():
                    ilevel = target_idx[ichannel]["level"]
                    weights[..., ichannel] *= level_weights.isel(level=ilevel).data

        # do we need to put this on the device(s)?
        return weights


    @staticmethod
    def _get_replay_vertical_levels(es_comp="atm"):
        if es_comp.lower() == "atm".lower():
            pfull_path = os.path.join(os.path.dirname(__file__), "replay_atm_vertical_levels.yaml")
            with open(pfull_path, "r") as f:
                pfull = yaml.safe_load(f)["pfull"]
            return xr.DataArray(pfull, coords={"pfull": pfull}, dims="pfull")

        elif es_comp.lower() == "ocn".lower():
            z_l_path = os.path.join(os.path.dirname(__file__), "replay_ocn_vertical_levels.yaml")
            with open(z_l_path, "r") as f:
                z_l = yaml.safe_load(f)["z_l"]
            return xr.DataArray(z_l, coords={"z_l": z_l}, dims="z_l")
        
        else:
            raise ValueError("only atm and ocn are supported in 3D")

    def _get_replay_grid(self, resolution: int | float):
        if int(resolution) == 1:
            if "0.25-degree-subsampled" in self.atm_data_url:
                lats, lons = UFSRegridder.compute_gaussian_grid(768, 1536)
                lats = lats[::4]
                lons = lons[::4]
            else:
                lats, lons = UFSRegridder.compute_gaussian_grid(192, 384)

        elif int(resolution*100) == 25:
            lats, lons = UFSRegridder.compute_gaussian_grid(768, 1536)
        else:
            raise NotImplementedError("Resolution not available in Replay data")
        lats = lats[::-1]
        return lats, lons


    @classmethod
    def from_parser(cls):
        """Parse CLI arguments."""

        # parse arguments
        parser = argparse.ArgumentParser(formatter_class=argparse.RawTextHelpFormatter)
        parser.add_argument(
            "--test",
            dest="test",
            action="store_true",
            required=False,
            help="Test model specified with --id. Otherwise train model.",
        )
        parser.add_argument(
            "--id",
            "-i",
            dest="id",
            required=False,
            type=int,
            default=-1,
            help="ID of neural networks to resume training/testing from.",
        )

        # add arguments from emulator
        add_emulator_arguments(cls, parser)

        # parse CLI args
        args = parser.parse_args()

        # override options in emulator class by those from CLI
        set_emulator_options(cls, args)
        emulator = cls()

        return emulator, args

    def save_checkpoint(self, params, id) -> None:
        """Store checkpoint.

        Args:
            params: the parameters (weights) of the model
            ckpt_path (str): path to model
            id (int): the stored iteration ID
        """

        ckpt_path = os.path.join(self.checkpoint_dir, f"model_{id}.npz")
        if not os.path.isdir(self.checkpoint_dir):
            os.makedirs(self.checkpoint_dir)

        with open(ckpt_path, "wb") as f:
            ckpt = CheckPoint(
                params=params,
                model_config=self.model_config,
                task_config=self.task_config,
                description=f"GraphCast model trained on UFS Replay data, ID = {id}",
                license="Public domain",
            )
            checkpoint.dump(f, ckpt)
        
        # Check the total number of trainable parameters in this checkpoint
        print("Total number of trainable parameters:", get_num_params(ckpt))

        logging.info(f"Stored checkpoint: {ckpt_path}")

    def checkpoint_exists(self, id):
        ckpt_path = os.path.join(self.checkpoint_dir, f"model_{id}.npz")
        return os.path.exists(ckpt_path)

    def load_checkpoint(self, id, verbose: bool = False):
        """Load checkpoint.

        Args:
            id (int): integer ID num to load
            verbose (bool, optional): print metadata about the model
        """
        ckpt_path = os.path.join(self.checkpoint_dir, f"model_{id}.npz")

        with open(ckpt_path, "rb") as f:
            ckpt = checkpoint.load(f, CheckPoint)
        params = ckpt.params
        state = {}
        model_config = ckpt.model_config
        task_config = ckpt.task_config
        if verbose:
            logging.info("Model description:\n", ckpt.description, "\n")
            logging.info("Model license:\n", ckpt.license, "\n")
        return params, state


    def _tree_flatten(self):
        """Pack up everything needed to remake this object.
        Since this class is static, we don't really need anything now, but that will change if we
        set the class attributes with a yaml file.
        In that case the yaml filename will needto be added to the aux_data bit

        See `here <https://jax.readthedocs.io/en/latest/faq.html#strategy-3-making-customclass-a-pytree>`_
        for reference.
        """
        children = tuple()
        aux_data = {"mpi_rank": self.mpi_rank, "mpi_size": self.mpi_size}
        return (children, aux_data)

    def set_last_input_mapping(self, gds):
        self.last_input_channel_mapping = get_last_input_mapping(gds)


    @classmethod
    def _tree_unflatten(cls, aux_data, children):
        return cls(*children, **aux_data)


tree_util.register_pytree_node(
    ReplayCoupledEmulator,
    ReplayCoupledEmulator._tree_flatten,
    ReplayCoupledEmulator._tree_unflatten,
)<|MERGE_RESOLUTION|>--- conflicted
+++ resolved
@@ -15,11 +15,8 @@
 from ufs2arco.regrid.ufsregridder import UFSRegridder
 from graphcast import checkpoint
 from graphcast.graphcast import ModelConfig, TaskConfig, CheckPoint
-<<<<<<< HEAD
 from graphcast.data_utils import extract_inputs_targets_forcings_coupled
-=======
 from graphcast import data_utils
->>>>>>> 3b6b3cb8
 from graphcast.model_utils import dataset_to_stacked
 from graphcast.losses import normalized_level_weights, normalized_latitude_weights
 
@@ -86,11 +83,8 @@
 
     # training protocol
     batch_size = None               # number of forecasts averaged over in loss per optim_step
-<<<<<<< HEAD
-=======
     num_batch_splits = None         # number of batch splits
     num_epochs = None               # number of epochs
->>>>>>> 3b6b3cb8
     chunks_per_epoch = None         # number of chunks per epoch
     steps_per_chunk = None          # number of steps to train for in each chunk
     checkpoint_chunks = None        # save model after this many chunks are processed
@@ -425,7 +419,6 @@
 
         all_new_time = all_new_time if all_new_time is not None else self.get_time(mode=mode)
         # download only missing dates and write them to disk
-<<<<<<< HEAD
         if self.no_cache_data or not os.path.exists(self.local_data_path):
             logging.info(f"Downloading {mode} data for {len(all_new_time)} time stamps.")
             # atm
@@ -444,13 +437,6 @@
 
             all_xds = xr.merge([all_xds_atm, all_xds_ocn, all_xds_ice, all_xds_land])
             if not self.no_cache_data:
-=======
-        if not self.cache_data or not os.path.exists(self.local_data_path):
-            logging.info(f"Downloading missing {mode} data for {len(all_new_time)} time stamps.")
-            xds = xr.open_zarr(self.data_url, storage_options={"token": "anon"})
-            all_xds = self.subsample_dataset(xds, new_time=all_new_time)
-            if self.cache_data:
->>>>>>> 3b6b3cb8
                 all_xds.to_zarr(self.local_data_path)
                 all_xds.close()
                 all_xds = xr.open_zarr(self.local_data_path)
@@ -546,7 +532,6 @@
             inputs, targets, forcings (xarray.Dataset): with new dimension "batch"
                 and appropriate fields for each dataset, based on the variables in :attr:`task_config`
         """
-<<<<<<< HEAD
         all_new_time = self.get_time(mode=mode)
         # split the dataset across nodes
         # make sure work is _exactly_ equally distirubuted to prevent hangs
@@ -563,27 +548,6 @@
         all_xds = self.get_the_data(all_new_time=all_new_time, mode=mode)
         #print("all_xds:", all_xds)
         # split dataset into chunks
-        n_chunks = self.chunks_per_epoch
-        chunk_size = len(all_new_time) // n_chunks
-        all_new_time_chunks = []
-
-        # overlap chunks by lead time + input duration
-        overlap_step = (self.target_lead_time + self.input_duration) // delta_t if allow_overlapped_chunks else 0
-        for i in range(n_chunks):
-            if i == n_chunks - 1:
-                all_new_time_chunks.append(all_new_time[i * chunk_size:len(all_new_time)])
-            else:
-                all_new_time_chunks.append(all_new_time[i * chunk_size:(i + 1) * chunk_size + overlap_step])
-
-        # print chunk boundaries
-        message = f"Chunks for {mode}: {len(all_new_time_chunks)}"
-        for chunk_id, new_time in enumerate(all_new_time_chunks):
-            message += f"\nChunk {chunk_id+1}: {new_time[0]} to {new_time[-1]} : {len(new_time)} time stamps"
-        logging.info(message)
-=======
->>>>>>> 3b6b3cb8
-
-        # pre-processed dataset
         n_chunks = self.chunks_per_epoch
         has_preprocessed = False
         if self.use_preprocessed:
@@ -718,11 +682,8 @@
                     "time": "datetime",
                     })
                 xds = xds.drop(["cftime", "ftime"])
-<<<<<<< HEAD
                 xds.load()
-=======
-
->>>>>>> 3b6b3cb8
+                
                 # iterate through batches
                 inputs = []
                 targets = []
@@ -763,12 +724,7 @@
                         xds.sel(datetime=timestamps_in_this_forecast),
                         batch_index=b,
                     )
-<<<<<<< HEAD
                     this_input, this_target, this_forcing = extract_inputs_targets_forcings_coupled(
-=======
-
-                    this_input, this_target, this_forcing = data_utils.extract_inputs_targets_forcings(
->>>>>>> 3b6b3cb8
                         batch,
                         **self.extract_kwargs,
                     )
@@ -833,7 +789,6 @@
                 foundit = True
 
             else:
-<<<<<<< HEAD
                 xds_atm = xr.open_zarr(self.atm_norm_urls[component], **kwargs)
                 xds_ocn = xr.open_zarr(self.ocn_norm_urls[component], **kwargs)
                 xds_ice = xr.open_zarr(self.ice_norm_urls[component], **kwargs)
@@ -851,17 +806,6 @@
                 xds = xr.merge([xds_atm, xds_ocn, xds_ice, xds_land])
                 xds = xds.load()
                 xds = xds.rename({"pfull": "level"})
-=======
-                xds = xr.open_zarr(self.norm_urls[component], storage_options={"token":"anon"})
-                # keep attributes in order to distinguish static from time varying components
-                with xr.set_options(keep_attrs=True):
-                    myvars = list(x for x in self.all_variables if x in xds)
-                    xds = xds[myvars]
-                    xds = xds.sel(pfull=self.levels)
-                    xds = xds.load()
-                    xds = xds.rename({"pfull": "level"})
-
->>>>>>> 3b6b3cb8
                 xds.to_zarr(local_path)
             return xds
 
@@ -916,14 +860,6 @@
 
         def stackit(xds, varnames, n_time, **kwargs):
             norms = xds[[x for x in varnames if x in xds]]
-<<<<<<< HEAD
-            # do this to replicate across time dimension
-            norms = xr.concat(
-                [norms.copy() for _ in range(n_time)],
-                dim="time",
-            )
-            dimorder = ("batch", "time", "level", "z_l", "lat", "lon")
-=======
             # replicate time varying variables
             for key in norms.data_vars:
                 if "time" in xds[key].attrs["description"]:
@@ -931,8 +867,7 @@
                         [norms[key].copy() for _ in range(n_time)],
                         dim="time",
                     )
-            dimorder = ("batch", "time", "level", "lat", "lon")
->>>>>>> 3b6b3cb8
+            dimorder = ("batch", "time", "level", "z_l", "lat", "lon")
             dimorder = tuple(x for x in dimorder if x in norms.dims)
             norms = norms.transpose(*dimorder)
             return dataset_to_stacked(norms, **kwargs)
