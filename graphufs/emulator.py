--- conflicted
+++ resolved
@@ -25,11 +25,8 @@
         "std": "",
         "stddiff": "",
     }
-<<<<<<< HEAD
     wb2_obs_url = ""
     
-=======
->>>>>>> b9ef7503
     local_store_path = None
 
     # these could be moved to a yaml file later
@@ -284,17 +281,10 @@
                 target_lead_times=self.target_lead_time,
                 **dataclasses.asdict(self.task_config),
             )
-<<<<<<< HEAD
 
             # fix this later for batch_size != 1
             times = batch.datetime.isel(time=0).values
-            t = t.assign_coords(inittime=times)
-
-            inputs.append(i)
-            targets.append(t)
-            forcings.append(f)
-=======
->>>>>>> b9ef7503
+            this_target = this_target.assign_coords(inittime=times)
 
             # note that the optim_step dim has to be added after the extract_inputs_targets_forcings call
             inputs.append(this_input.expand_dims({"optim_step": [k]}))
