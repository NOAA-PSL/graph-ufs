--- conflicted
+++ resolved
@@ -33,13 +33,8 @@
         "stddiff": "",
     }
     wb2_obs_url = ""
-<<<<<<< HEAD
-
-    local_store_path = None
-=======
     local_store_path = None     # directory where zarr file, model weights etc are stored
     no_cache_data = None        # don't cache or use zarr dataset downloaded from GCS on disk
->>>>>>> 8d690a21
 
     # these could be moved to a yaml file later
     # task config options
@@ -104,13 +99,11 @@
         if self.local_store_path is None:
             warnings.warng("ReplayEmulator.__init__: no local_store_path set, data will always be accessed remotely. Proceed with patience.")
 
-<<<<<<< HEAD
         if any(x not in self.input_variables for x in self.target_variables):
             raise NotImplementedError(f"StackedGraphCast cannot predict target variables that are not also inputs")
-=======
+
         self.mpi_rank = mpi_rank
         self.mpi_size = mpi_size
->>>>>>> 8d690a21
 
         pfull = self._get_replay_vertical_levels()
         latitude, longitude = self._get_replay_grid(self.resolution)
@@ -298,44 +291,8 @@
         # grab the dataset and subsample training portion at desired model time step
         # second epoch onwards should be able to read data locally
         local_data_path = os.path.join(self.local_store_path, "data.zarr")
-<<<<<<< HEAD
-        if download_data:
-            xds = xr.open_zarr(self.data_url, storage_options={"token": "anon"})
-        else:
-            xds = xr.open_zarr(local_data_path)
-
-        # choose dates based on mode
+        xds = xr.open_zarr(self.data_url, storage_options={"token": "anon"})
         all_new_time = self.get_time(mode=mode)
-
-=======
-        xds = xr.open_zarr(self.data_url, storage_options={"token": "anon"})
-
-        # choose dates based on mode
-        if mode == "training":
-            start = self.training_dates[ 0]
-            end   = self.training_dates[-1]
-            if allow_overlapped_chunks is None: allow_overlapped_chunks = False
-        elif mode == "testing":
-            start = self.testing_dates[ 0]
-            end   = self.testing_dates[-1]
-            allow_overlapped_chunks = True
-        elif mode == "validation":
-            start = self.validation_dates[ 0]
-            end   = self.validation_dates[-1]
-            if allow_overlapped_chunks is None: allow_overlapped_chunks = False
-        else:
-            raise ValueError("Unknown mode: make sure it is either training/testing/validation")
-
-        # build time vector based on the model, not the data
-        delta_t = pd.Timedelta(self.delta_t)
-        start = pd.Timestamp(start)
-        end   = pd.Timestamp(end)
-        all_new_time = pd.date_range(
-            start=start,
-            end=end,
-            freq=delta_t,
-            inclusive="both",
-        )
 
         # split the dataset across nodes
         # make sure work is _exactly_ equally distirubuted to prevent hangs
@@ -348,7 +305,6 @@
             all_new_time = all_new_time[start:end]
             logging.info(f"MPI rank {self.mpi_rank}: {all_new_time[0]} to {all_new_time[-1]} : {len(all_new_time)} time stamps.")
 
->>>>>>> 8d690a21
         # subsample in time, grab variables and vertical levels we want
         all_xds = self.subsample_dataset(xds, new_time=all_new_time)
 
@@ -402,13 +358,8 @@
             # figure out duration of IC(s), forecast, all of training
             data_duration = end - start
 
-<<<<<<< HEAD
-            n_max_forecasts = (data_duration - self.input_duration) // self.delta_t
-            n_max_optim_steps = n_max_forecasts // self.batch_size
-=======
             n_max_forecasts = (training_duration - input_duration) // delta_t
             n_max_optim_steps = math.ceil(n_max_forecasts / self.batch_size)
->>>>>>> 8d690a21
             n_optim_steps = n_max_optim_steps if n_optim_steps is None else n_optim_steps
             n_forecasts = n_optim_steps * self.batch_size
             n_forecasts = min(n_forecasts, n_max_forecasts)
@@ -543,40 +494,6 @@
         mean_by_level = open_normalization("mean")
         stddev_by_level = open_normalization("std")
         diffs_stddev_by_level = open_normalization("stddiff")
-<<<<<<< HEAD
-
-        # hacky, just copying these from graphcast demo to get moving
-        mean_by_level['year_progress'] = 0.49975101137533784
-        mean_by_level['year_progress_sin'] = -0.0019232822626236157
-        mean_by_level['year_progress_cos'] = 0.01172127404282719
-        mean_by_level['day_progress'] = 0.49861110098039113
-        mean_by_level['day_progress_sin'] = -1.0231613285011715e-08
-        mean_by_level['day_progress_cos'] = 2.679492657383283e-08
-
-        stddev_by_level['year_progress'] = 0.29067483157079654
-        stddev_by_level['year_progress_sin'] = 0.7085840482846367
-        stddev_by_level['year_progress_cos'] = 0.7055264413169846
-        stddev_by_level['day_progress'] = 0.28867401335991755
-        stddev_by_level['day_progress_sin'] = 0.7071067811865475
-        stddev_by_level['day_progress_cos'] = 0.7071067888988349
-
-        diffs_stddev_by_level['year_progress'] = 0.024697753562180874
-        diffs_stddev_by_level['year_progress_sin'] = 0.0030342521761048467
-        diffs_stddev_by_level['year_progress_cos'] = 0.0030474038590028816
-        diffs_stddev_by_level['day_progress'] = 0.4330127018922193
-        diffs_stddev_by_level['day_progress_sin'] = 0.9999999974440369
-        diffs_stddev_by_level['day_progress_cos'] = 1.0
-
-        # need to add this one more time since the above hack has
-        # e.g. year_progress  and the sin/cos version, and we just want sin/cos version
-        # note that this can also be deleted once the hack is deleted
-        myvars = list(x for x in self.all_variables if x in mean_by_level)
-        mean_by_level = mean_by_level[myvars]
-        stddev_by_level = stddev_by_level[myvars]
-        diffs_stddev_by_level = diffs_stddev_by_level[myvars]
-
-=======
->>>>>>> 8d690a21
         return mean_by_level, stddev_by_level, diffs_stddev_by_level
 
     def normalization_to_stacked(self, xds, **kwargs):
