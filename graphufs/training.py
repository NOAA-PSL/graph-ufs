"""
These functions are taken from the GraphCast demo:
    https://github.com/google-deepmind/graphcast/blob/main/graphcast_demo.ipynb

Note that in the original demo, the functions:
    - run_forward.init
    - run_forward.apply
    - loss_fn.apply
    - grads_fn
are jitted with wrappers that give and takeaway things like the task and model configs, as well as the state and params
However, since we are passing an Emulator object that contains the task and model configs, and registered it as a pytree, we don't have to worry about the config, so we just have wrappers that pass state and params.
Regarding pytree, see the last few methods and lines of simple_emulatory.py, following this guidance:
    https://jax.readthedocs.io/en/latest/faq.html#strategy-3-making-customclass-a-pytree
"""

import os
import logging
import warnings
from functools import partial
import numpy as np
import xarray as xr
from jax import (
    jit,
    value_and_grad,
    tree_util,
    local_devices,
    devices,
    local_device_count,
    device_count,
    print_environment_info,
    distributed,
    block_until_ready,
)
from graphcast.xarray_jax import pmap
from jax.lax import pmean
from jax.random import PRNGKey
import jax.numpy as jnp
import optax
import haiku as hk
import xarray as xr
from math import ceil

from graphcast import graphcast
from graphcast.checkpoint import dump
from graphcast.graphcast import GraphCast
from graphcast.casting import Bfloat16Cast
from graphcast.autoregressive import Predictor
from graphcast.xarray_tree import map_structure
from graphcast.normalization import InputsAndResiduals
from graphcast.xarray_jax import unwrap_data
from graphcast import rollout

from tqdm import tqdm

try:
    from mpi4py import MPI
    import mpi4jax
except:
    warnings.warn("Import failed for either mpi4py or mpi4jax.")


def construct_wrapped_graphcast(emulator):
    """Constructs and wraps the GraphCast Predictor object"""

    predictor = GraphCast(emulator.model_config, emulator.task_config)

    # handle inputs/outputs float32 <-> BFloat16
    # ... and so that this happens after applying
    # normalization to inputs & targets
    # predictor = Bfloat16Cast(predictor)
    predictor = InputsAndResiduals(
        predictor,
        diffs_stddev_by_level=emulator.norm["stddiff"],
        mean_by_level=emulator.norm["mean"],
        stddev_by_level=emulator.norm["std"],
    )

    # Wraps everything so the one-step model can produce trajectories
    predictor = Predictor(predictor, gradient_checkpointing=True)
    return predictor


@hk.transform_with_state
def run_forward(emulator, inputs, targets_template, forcings):
    predictor = construct_wrapped_graphcast(emulator)
    return predictor(inputs, targets_template=targets_template, forcings=forcings)


def init_model(emulator, data: dict):
    """Initialize model with random weights.

    Args:
        gufs: emulator class
        data (str): data to be used for initialization?
    """

    @hk.transform_with_state
    def run_forward(emulator, inputs, targets_template, forcings):
        predictor = construct_wrapped_graphcast(emulator)
        return predictor(inputs, targets_template=targets_template, forcings=forcings)

    init_jitted = jit(run_forward.init)
<<<<<<< HEAD
    inputs=data["inputs"].sel(optim_step=0)
    targets=data["targets"].sel(optim_step=0)
    forcings=data["forcings"].sel(optim_step=0)
=======

    inputs=data["inputs"].isel(optim_step=0)
    targets=data["targets"].isel(optim_step=0)
    forcings=data["forcings"].isel(optim_step=0)
>>>>>>> 3b6b3cb8
    # if we are not loading chunks, load slice as it
    # seems init_jitted requires it
    if not emulator.load_chunk:
        inputs = inputs.load()
        targets = targets.load()
        forcings = forcings.load()

    params, state = init_jitted(
        rng=PRNGKey(emulator.init_rng_seed),
        emulator=emulator,
        inputs=inputs,
        targets_template=targets,
        forcings=forcings,
    )
    return params, state


# Remove the first dimension (device dimension), which is added due to pmap
def remove_first_dim(d):
    return tree_util.tree_map(lambda x: x[0], d)


def aggregate_across_nodes(d):
    def aggregate(d):
        d, _ = mpi4jax.allreduce(d, op=MPI.SUM, comm=MPI.COMM_WORLD)
        d = d / mpi_size
        return d

    return tree_util.tree_map(lambda x: aggregate(x), d)

def add_trees(tree1, tree2):
    def add_inplace(x, y):
        x += y
        return x

    tree_util.tree_map(add_inplace, tree1, tree2)
    return tree1

def optimize(
    params,
    state,
    optimizer,
    emulator,
    training_data,
    validation_data,
    weights,
    opt_state=None,
    compute_mean_grad=False,
):
    """Optimize the model parameters by running through all optim_steps in data

    Args:
        params (dict): with the initialized model parameters
        state (dict): this is empty, but for now has to be here
        optimizer (Callable, optax.optimizer): see `here <https://optax.readthedocs.io/en/latest/api/optimizers.html>`_
        emulator (ReplayEmulator): the emulator object
        training_data (dict): with data needed for training
        validation_data (dict): with data for validation

    Returns:
        params (dict): optimized model parameters
    """

    opt_state = optimizer.init(params) if opt_state is None else opt_state
    num_gpus = emulator.num_gpus
    mpi_size = emulator.mpi_size
    use_jax_distributed = emulator.use_jax_distributed
    batch_size = emulator.batch_size
    num_batch_splits = emulator.num_batch_splits

    @hk.transform_with_state
    def loss_fn(emulator, inputs, targets, forcings):
        predictor = construct_wrapped_graphcast(emulator)
        loss, diagnostics = predictor.loss(inputs, targets, forcings, weights)
        return map_structure(
            lambda x: unwrap_data(x.mean(), require_jax=True), (loss, diagnostics)
        )

    def vloss(params, state, input_batches, target_batches, forcing_batches):
        def ploss(inputs, targets, forcings):
            loss = None
            batch_size_s = batch_size // num_batch_splits
            for i in range(num_batch_splits):

                sl = slice(i * batch_size_s, (i + 1) * batch_size_s)
                ix = inputs.isel(batch=sl)
                tx = targets.isel(batch=sl)
                fx = forcings.isel(batch=sl)

                (loss_i, _), _ = loss_fn.apply(
                    params=params,
                    state=state,
                    emulator=emulator,
                    inputs=ix,
                    targets=tx,
                    forcings=fx,
                    rng=PRNGKey(0),
                )
                if loss is None:
                    loss = (loss_i / num_batch_splits)
                else:
                    loss += (loss_i / num_batch_splits)

            if num_gpus > 1:
                loss = pmean(loss, axis_name="optim_step")
            if (not use_jax_distributed) and (mpi_size > 1):
                loss = aggregate_across_nodes(loss)
            return loss

        if num_gpus > 1:
            loss = pmap(ploss, dim="optim_step")(
                input_batches, target_batches, forcing_batches
            )
            loss = remove_first_dim(loss)
        else:
            loss = ploss(input_batches, target_batches, forcing_batches)

        return loss

    def optim_step(
        params,
        state,
        opt_state,
        emulator,
        input_batches,
        target_batches,
        forcing_batches,
    ):
        """Note that this function has to be definied within optimize so that we do not
        pass optimizer as an argument. Otherwise we get some craazy jax errors"""

        def _aux(params, state, i, t, f):
            (loss, diagnostics), next_state = loss_fn.apply(
                params, state, PRNGKey(0), emulator, i, t, f
            )
            return loss, (diagnostics, next_state)

        # process one batch per GPU
        def process_batch(inputs, targets, forcings):
            # compute loss and gradient for each split batch and then
            # sum the gradients
            loss = None
            batch_size_s = batch_size // num_batch_splits
            for i in range(num_batch_splits):

                sl = slice(i * batch_size_s, (i + 1) * batch_size_s)
                ix = inputs.isel(batch=sl)
                tx = targets.isel(batch=sl)
                fx = forcings.isel(batch=sl)

                (loss_i, (diagnostics_i, next_state_i)), grads_i = value_and_grad(
                    _aux, has_aux=True
                )(
                    params,
                    state,
                    ix,
                    tx,
                    fx,
                )
                if loss is None:
                    loss = (loss_i / num_batch_splits)
                    grads = grads_i
                    diagnostics = diagnostics_i
                    next_state = next_state_i
                else:
                    loss += (loss_i / num_batch_splits)
                    add_trees(grads, grads_i)
                    add_trees(diagnostics, diagnostics_i)
                    add_trees(next_state, next_state_i)

            # aggregate across local devices
            if num_gpus > 1:
                grads = pmean(grads, axis_name="optim_step")
                loss = pmean(loss, axis_name="optim_step")
                diagnostics = pmean(diagnostics, axis_name="optim_step")
                next_state = pmean(next_state, axis_name="optim_step")

            # manually aggregate results accross nodes. if emulator.use_jax_distributed
            # is turned on, there is no need for this code.
            if (not use_jax_distributed) and (mpi_size > 1):
                loss = aggregate_across_nodes(loss)
                grads = aggregate_across_nodes(grads)
                diagnostics = aggregate_across_nodes(diagnostics)
                next_state = aggregate_across_nodes(next_state)

            return (loss, (diagnostics, next_state)), grads

        if num_gpus > 1:
            # pmap batch processing into multiple GPUs
            (loss, (diagnostics, next_state)), grads = pmap(
                process_batch, dim="optim_step"
            )(input_batches, target_batches, forcing_batches)

            loss = remove_first_dim(loss)
            grads = remove_first_dim(grads)
            diagnostics = remove_first_dim(diagnostics)
            next_state = remove_first_dim(next_state)
        else:
            (loss, (diagnostics, next_state)), grads = process_batch(
                input_batches, target_batches, forcing_batches
            )

        # update parameters
        updates, opt_state = optimizer.update(grads, opt_state, params)
        params = optax.apply_updates(params, updates)
        return params, loss, diagnostics, opt_state, grads

    # compute number of steps
    n_steps = len(training_data["inputs"]["optim_step"])
    n_steps_valid = len(validation_data["inputs"]["optim_step"])
    if n_steps_valid > n_steps:
        raise ValueError(f"Number of validation steps ({n_steps_valid}) must be less than or equal to the number of training steps ({n_steps})")
    n_steps_valid_inc = ceil(n_steps / n_steps_valid) * num_gpus

    # jit optim_step only once
    if not hasattr(optimize, "optim_step_jitted"):
        logging.info("Started jitting optim_step")

        # jitted function
        optimize.optim_step_jitted = jit(optim_step)
        optimize.vloss_jitted = jit(vloss)

        # warm up step
        n_steps_jit = min(2, n_steps) * num_gpus

        sl = slice(0, num_gpus)
        i_batches = training_data["inputs"].isel(optim_step=sl).copy(deep=True)
        t_batches = training_data["targets"].isel(optim_step=sl).copy(deep=True)
        f_batches = training_data["forcings"].isel(optim_step=sl).copy(deep=True)
        i_batches_valid = validation_data["inputs"].isel(optim_step=sl).copy(deep=True)
        t_batches_valid = validation_data["targets"].isel(optim_step=sl).copy(deep=True)
        f_batches_valid = validation_data["forcings"].isel(optim_step=sl).copy(deep=True)

        optimize.i_batches = i_batches
        optimize.t_batches = t_batches
        optimize.f_batches = f_batches
        optimize.i_batches_valid = i_batches_valid
        optimize.t_batches_valid = t_batches_valid
        optimize.f_batches_valid = f_batches_valid

        x = params
        for k in range(0, n_steps_jit, num_gpus):
            sl = slice(k, k + num_gpus)
            i1_batches = training_data["inputs"].isel(optim_step=sl)
            t1_batches = training_data["targets"].isel(optim_step=sl)
            f1_batches = training_data["forcings"].isel(optim_step=sl)
            for var_name, var in i1_batches.data_vars.items():
                i_batches[var_name] = i_batches[var_name].copy(deep=False, data=var.values)
            for var_name, var in t1_batches.data_vars.items():
                t_batches[var_name] = t_batches[var_name].copy(deep=False, data=var.values)
            for var_name, var in f1_batches.data_vars.items():
                f_batches[var_name] = f_batches[var_name].copy(deep=False, data=var.values)

            x, *_ = optimize.optim_step_jitted(
                params=x,
                state=state,
                opt_state=opt_state,
                emulator=emulator,
                input_batches=i_batches,
                target_batches=t_batches,
                forcing_batches=f_batches,
            )

            if k == 0 or n_steps_valid >= n_steps_jit:
                i1_batches_valid = validation_data["inputs"].isel(optim_step=sl)
                t1_batches_valid = validation_data["targets"].isel(optim_step=sl)
                f1_batches_valid = validation_data["forcings"].isel(optim_step=sl)
                for var_name, var in i1_batches_valid.data_vars.items():
                    i_batches_valid[var_name] = i_batches_valid[var_name].copy(
                        deep=False, data=var.values
                    )
                for var_name, var in t1_batches_valid.data_vars.items():
                    t_batches_valid[var_name] = t_batches_valid[var_name].copy(
                        deep=False, data=var.values
                    )
                for var_name, var in f1_batches_valid.data_vars.items():
                    f_batches_valid[var_name] = f_batches_valid[var_name].copy(
                        deep=False, data=var.values
                    )

                y = optimize.vloss_jitted(
                    params=x,
                    state=state,
                    input_batches=i_batches_valid,
                    target_batches=t_batches_valid,
                    forcing_batches=f_batches_valid,
                )

                block_until_ready(y)

            block_until_ready(x)

        logging.info("Finished jitting optim_step")

    logging.info("Starting iterations")

    optim_steps = []
    loss_values = []
    loss_valid_values = []
    learning_rates = []
    loss_by_var = {k: list() for k in training_data["targets"].data_vars}

    # use the pre-allocated space
    i_batches = optimize.i_batches
    t_batches = optimize.t_batches
    f_batches = optimize.f_batches
    i_batches_valid = optimize.i_batches_valid
    t_batches_valid = optimize.t_batches_valid
    f_batches_valid = optimize.f_batches_valid

    loss_avg = 0
    loss_valid_avg = 0
    mean_grad_avg = 0
    lr = np.nan

    if emulator.mpi_rank == 0:
        progress_bar = tqdm(total=n_steps, ncols=160, desc="Processing")

    for k in range(0, n_steps, num_gpus):
        # When the number of batches is not evenly divisible by num_gpus
        # the last set of batches may not be enough for all gpus. We skip
        # training because aggregation can corrupt final result.
        if k + num_gpus > n_steps:
            break

        # The purpose of the following code is best described as confusing
        # the jax.jit cache system. We start from a deepcopy of slice 0 where the jitting
        # is carried out, and sneakly update its values. If you use xarray update/copy etc
        # the cache system somehow notices, and either becomes slow or messes up the result
        # Copying variable values individually avoids both, fast and produces same results as before

        # training batches
        sl = slice(k, k + num_gpus)

        i1_batches = training_data["inputs"].isel(optim_step=sl)
        t1_batches = training_data["targets"].isel(optim_step=sl)
        f1_batches = training_data["forcings"].isel(optim_step=sl)
        for var_name, var in i1_batches.data_vars.items():
            i_batches[var_name] = i_batches[var_name].copy(deep=False, data=var.values)
        for var_name, var in t1_batches.data_vars.items():
            t_batches[var_name] = t_batches[var_name].copy(deep=False, data=var.values)
        for var_name, var in f1_batches.data_vars.items():
            f_batches[var_name] = f_batches[var_name].copy(deep=False, data=var.values)

        # validation batches
        if (k % n_steps_valid_inc) == 0:
            kv = k // n_steps_valid_inc
            sl = slice(kv, kv + num_gpus)

            i1_batches_valid = validation_data["inputs"].isel(optim_step=sl)
            t1_batches_valid = validation_data["targets"].isel(optim_step=sl)
            f1_batches_valid = validation_data["forcings"].isel(optim_step=sl)

            for var_name, var in i1_batches_valid.data_vars.items():
                i_batches_valid[var_name] = i_batches_valid[var_name].copy(
                    deep=False, data=var.values
                )
            for var_name, var in t1_batches_valid.data_vars.items():
                t_batches_valid[var_name] = t_batches_valid[var_name].copy(
                    deep=False, data=var.values
                )
            for var_name, var in f1_batches_valid.data_vars.items():
                f_batches_valid[var_name] = f_batches_valid[var_name].copy(
                    deep=False, data=var.values
                )
        else:
            prev_loss_valid = loss_valid

        # call optimize
        params, loss, diagnostics, opt_state, grads = optimize.optim_step_jitted(
            params=params,
            state=state,
            opt_state=opt_state,
            emulator=emulator,
            input_batches=i_batches,
            target_batches=t_batches,
            forcing_batches=f_batches,
        )

        # get learning rate
        try:
            lr = opt_state[1].hyperparams["learning_rate"]
        except:
            try:
                lr = opt_state[2].hyperparams["learning_rate"]
            except:
                pass
        learning_rates.append(lr)

        # call validation loss
        if (k % n_steps_valid_inc) == 0:
            loss_valid = optimize.vloss_jitted(
                params=params,
                state=state,
                input_batches=i_batches_valid,
                target_batches=t_batches_valid,
                forcing_batches=f_batches_valid,
            )

        # when we don't compute validation, set to previous value
        else:
            loss_valid = prev_loss_valid

        # average loss per chunk
        loss_avg += loss
        loss_valid_avg += loss_valid

        # update progress bar from rank 0
        if emulator.mpi_rank == 0:
            optim_steps.append(k // num_gpus)
            loss_values.append(loss)
            loss_valid_values.append(loss_valid)
            for key, val in diagnostics.items():
                loss_by_var[key].append(val)

            if compute_mean_grad:
                mean_grad = np.mean(
                    tree_util.tree_flatten(
                        tree_util.tree_map(lambda x: np.abs(x).mean(), grads)
                    )[0]
                )
            else:
                mean_grad = 0
            mean_grad_avg += mean_grad
            description = f"loss = {loss:.5f}, val_loss = {loss_valid:.5f}, lr = {lr:.5e}"
            if compute_mean_grad: description += f"mean(|grad|) = {mean_grad:.8f}"
            progress_bar.set_description(description)
            progress_bar.update(num_gpus)

    # update progress bar one last time with average loss/grad values per chunk
    if emulator.mpi_rank == 0:
        N = len(loss_values)
        loss_avg /= N
        loss_valid_avg /= N
        mean_grad_avg /= N
        lr = learning_rates[-1]
        description = f"loss = {loss_avg:.5f}, val_loss = {loss_valid_avg:.5f}, lr = {lr:0.5e}"
        if compute_mean_grad: description += f"mean(|grad|) = {mean_grad_avg:.8f}"
        progress_bar.set_description(description)
        progress_bar.close()

    # save losses for each batch
    if emulator.mpi_rank == 0 and emulator.store_loss:
        loss_fname = os.path.join(emulator.local_store_path, "loss.nc")
        previous_optim_steps = 0
        if os.path.exists(loss_fname):
            stored_loss_ds = xr.open_dataset(loss_fname)
            previous_optim_steps = len(stored_loss_ds.optim_step)

        loss_ds = xr.Dataset()
        loss_ds["optim_step"] = [x + previous_optim_steps for x in optim_steps]
        loss_ds.attrs["batch_size"] = batch_size
        loss_ds["var_index"] = xr.DataArray(
            np.arange(len(loss_by_var)),
            coords={"var_index": np.arange(len(loss_by_var))},
            dims=("var_index",),
        )
        loss_ds["var_names"] = list(loss_by_var.keys())
        loss_ds["loss"] = xr.DataArray(
            loss_values,
            coords={"optim_step": loss_ds["optim_step"]},
            dims=("optim_step",),
            attrs={"long_name": "loss function value"},
        )
        loss_ds["loss_valid"] = xr.DataArray(
            loss_valid_values,
            coords={"optim_step": loss_ds["optim_step"]},
            dims=("optim_step",),
            attrs={"long_name": "validation loss function value"},
        )
        loss_ds["loss_by_var"] = xr.DataArray(
            np.vstack(list(loss_by_var.values())),
            dims=("var_index", "optim_step"),
        )
        loss_ds["learning_rate"] = xr.DataArray(
            learning_rates,
            coords={"optim_step": loss_ds["optim_step"]},
            dims=("optim_step",),
        )

        # concatenate losses and store
        if os.path.exists(loss_fname):
            stored_loss_ds = xr.concat([stored_loss_ds, loss_ds], dim="optim_step")
        else:
            stored_loss_ds = loss_ds
        stored_loss_ds.to_netcdf(loss_fname)
        logging.info("Updated loss file.")

    return params, opt_state


def predict(
    params,
    state,
    emulator,
    testing_data,
) -> xr.Dataset:
    @hk.transform_with_state
    def run_forward(inputs, targets_template, forcings):
        predictor = construct_wrapped_graphcast(emulator)
        return predictor(inputs, targets_template=targets_template, forcings=forcings)

    def with_params(fn):
        return partial(fn, params=params, state=state)

    def drop_state(fn):
        return lambda **kw: fn(**kw)[0]

    apply_jitted = drop_state(with_params(jit(run_forward.apply)))

    # process steps one by one
    all_predictions = []

    n_steps = testing_data["inputs"]["optim_step"].size
    progress_bar = tqdm(total=n_steps, ncols=160, desc="Processing")

    for k in range(0, n_steps):

        i_batches = testing_data["inputs"].isel(optim_step=k).compute()
        t_batches = testing_data["targets"].isel(optim_step=k).compute()
        f_batches = testing_data["forcings"].isel(optim_step=k).compute()
        predictions = rollout.chunked_prediction(
            apply_jitted,
            rng=PRNGKey(0),
            inputs=i_batches,
            targets_template=t_batches,
            forcings=f_batches,
        )
        
        # postprocess predictions the same way as done during training
        for var in predictions:
            if "landsea_mask" in input_batches:
                landseamask = input_batches["landsea_mask"].isel(optim_step=k)
                if "z_l" in predictions[var].dims:
                    predictions[var] = predictions[var]*landseamask

                elif var.lower() == "SSH".lower():
                    predictions[var] = predictions[var]*landseamask.isel(z_l=0)

                elif var.lower() == "land".lower():
                    predictions[var]= predictions[var].round()

                elif var.startswith("ice"):
                    if "land" in predictions:
                        mask = predictions["land"].round()
                        icemask = xarray.where(mask==2, 1, 0) # ice=2 in the mask
                        predictions[var] = predictions[var]*icemask
                    else:
                        predictions[var] = predictions[var]*landseamask.isel(z_l=0)

                elif var.startswith("soil"):
                    if "land" in predictions:
                        mask = predictions["land"].round()
                        landmask = xarray.where(mask==1, 1, 0) # land=1 in the mask
                        predictions[var] = predictions[var]*landmask
                    # Below is supposed to work, but the static landsea mask omits a few land 
                    # locations and treats them as ocean. This leads to huge errors in the soilm
                    # which has significantly high values in those locations. It is therefore wiser
                    # to not exclude anything at all rather than excluding a few but important locs. 
                    #else:
                    #    landmask = 1 - landseamask.isel(z_l=0)
                    #    predictions[var] = predictions[var]*landmask  
        
        all_predictions.append(predictions)
        
        progress_bar.update(1)

    progress_bar.close()

    # combine along "optim_step" dimension
    predictions = xr.concat(all_predictions, dim="optim_step")

    return predictions


def init_devices(emulator):

    # initialize distributed training
    try:
        comm = MPI.COMM_WORLD
        emulator.mpi_rank = comm.Get_rank()
        emulator.mpi_size = comm.Get_size()
    except:
        emulator.mpi_rank = 0
        emulator.mpi_size = 1

    # custom logging handler that filters messages based on mpi rank
    class RankFilter(logging.Filter):
        def __init__(self, rank):
            super().__init__()
            self.rank = rank

        def filter(self, record):
            return self.rank == 0 or not emulator.log_only_rank0

    # Custom formatter to include MPI rank in log messages
    class RankFormatter(logging.Formatter):
        def __init__(self, rank, fmt):
            super().__init__(fmt)
            self.rank = rank

        def format(self, record):
            record.rank = self.rank
            record.relativeCreated = record.relativeCreated // 1000
            return super().format(record)

    # create logger
    rank = emulator.mpi_rank
    logging.basicConfig(level=logging.INFO)
    logger = logging.getLogger()
    logger.addFilter(RankFilter(rank))

    formatter = RankFormatter(
        rank, fmt="[%(relativeCreated)d s] [Rank %(rank)d] [%(levelname)s] %(message)s"
    )
    for handler in logger.handlers:
        handler.setFormatter(formatter)

    # turn off absl warnings
    logging.getLogger("absl").setLevel(logging.CRITICAL)

    # Set XLA flags before any JAX library calls for them
    # to take effect.

    # this one is needed for multiple logical devices
    os.environ[
        "XLA_FLAGS"
    ] = f"--xla_force_host_platform_device_count={emulator.num_gpus} "

    if emulator.use_xla_flags:

        # recommened optimization flags
        os.environ["XLA_FLAGS"] += (
            "--xla_gpu_enable_triton_softmax_fusion=true "
            "--xla_gpu_triton_gemm_any=True "
            "--xla_gpu_enable_async_collectives=true "
            "--xla_gpu_enable_latency_hiding_scheduler=true "
            "--xla_gpu_enable_highest_priority_async_stream=true "
        )

        # nccl flags
        os.environ.update(
            {
                "NCCL_LL128_BUFFSIZE": "-2",
                "NCCL_LL_BUFFSIZE": "-2",
                "NCCL_PROTO": "SIMPLE,LL,LL128",
            }
        )

    # distributed
    if emulator.use_jax_distributed:
        distributed.initialize()

    # are there gpus?
    try:
        N = local_device_count(backend="gpu")
    except:
        N = 0

    # set environment flags
    if N > 0:
        if N > emulator.num_gpus:
            logging.info(
                f"Using fewer gpus than available: {emulator.num_gpus} out of {N}."
            )
            gpu_devices_str = ",".join(str(i) for i in range(emulator.num_gpus))
            os.environ["XLA_FLAGS"] += f" --xla_gpu_devices={gpu_devices_str}"
        else:
            emulator.num_gpus = N
            logging.info(f"Using {N} GPUs.")
    else:
        logging.info(
            f"Using {emulator.num_gpus} logical CPUs. You may want to set OMP_NUM_THREADS to an appropriate value."
        )

    if emulator.mpi_rank == 0:
        logging.info("\n" + print_environment_info(return_string=True))

    logging.info(f"Local devices: {local_device_count()} {local_devices()}")
    logging.info(f"Global devices: {device_count()} {devices()}")<|MERGE_RESOLUTION|>--- conflicted
+++ resolved
@@ -100,16 +100,10 @@
         return predictor(inputs, targets_template=targets_template, forcings=forcings)
 
     init_jitted = jit(run_forward.init)
-<<<<<<< HEAD
-    inputs=data["inputs"].sel(optim_step=0)
-    targets=data["targets"].sel(optim_step=0)
-    forcings=data["forcings"].sel(optim_step=0)
-=======
-
+    
     inputs=data["inputs"].isel(optim_step=0)
     targets=data["targets"].isel(optim_step=0)
     forcings=data["forcings"].isel(optim_step=0)
->>>>>>> 3b6b3cb8
     # if we are not loading chunks, load slice as it
     # seems init_jitted requires it
     if not emulator.load_chunk:
