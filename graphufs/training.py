--- conflicted
+++ resolved
@@ -67,12 +67,8 @@
     # handle inputs/outputs float32 <-> BFloat16
     # ... and so that this happens after applying
     # normalization to inputs & targets
-<<<<<<< HEAD
-    # predictor = Bfloat16Cast(predictor)
-=======
     if emulator.use_half_precision:
         predictor = Bfloat16Cast(predictor)
->>>>>>> 68286251
     predictor = InputsAndResiduals(
         predictor,
         diffs_stddev_by_level=emulator.norm["stddiff"],
@@ -154,11 +150,7 @@
     emulator,
     training_data,
     validation_data,
-<<<<<<< HEAD
-    weights,
-=======
     per_variable_weights,
->>>>>>> 68286251
     opt_state=None,
     compute_mean_grad=False,
 ):
@@ -186,11 +178,7 @@
     @hk.transform_with_state
     def loss_fn(emulator, inputs, targets, forcings):
         predictor = construct_wrapped_graphcast(emulator)
-<<<<<<< HEAD
-        loss, diagnostics = predictor.loss(inputs, targets, forcings, weights)
-=======
         loss, diagnostics = predictor.loss(inputs, targets, forcings, per_variable_weights)
->>>>>>> 68286251
         return map_structure(
             lambda x: unwrap_data(x.mean(), require_jax=True), (loss, diagnostics)
         )
@@ -645,11 +633,14 @@
             targets_template=t_batches,
             forcings=f_batches,
         )
-<<<<<<< HEAD
         
-=======
-
->>>>>>> 68286251
+        # postprocess predictions the same way as done during training
+        for var in predictions:
+            if "landsea_mask" in i_batches:
+                landseamask = i_batches["landsea_mask"]
+                if "z_l" in predictions[var].dims:
+                    predictions[var] = predictions[var]*landseamask
+
         # postprocess predictions the same way as done during training
         for var in predictions:
             if "landsea_mask" in i_batches:
@@ -676,16 +667,6 @@
                         mask = predictions["land"].round()
                         landmask = xarray.where(mask==1, 1, 0) # land=1 in the mask
                         predictions[var] = predictions[var]*landmask
-<<<<<<< HEAD
-                    # Below is supposed to work, but the static landsea mask omits a few land 
-                    # locations and treats them as ocean. This leads to huge errors in the soilm
-                    # which has significantly high values in those locations. It is therefore wiser
-                    # to not exclude anything at all rather than excluding a few but important locs. 
-                    #else:
-                    #    landmask = 1 - landseamask.isel(z_l=0)
-                    #    predictions[var] = predictions[var]*landmask  
-        
-=======
                     # Below is supposed to work, but the static landsea mask omits a few land
                     # locations and treats them as ocean. This leads to huge errors in the soilm
                     # which has significantly high values in those locations. It is therefore wiser
@@ -694,7 +675,6 @@
                     #    landmask = 1 - landseamask.isel(z_l=0)
                     #    predictions[var] = predictions[var]*landmask
 
->>>>>>> 68286251
         all_predictions.append(predictions)
         
         progress_bar.update(1)
