--- conflicted
+++ resolved
@@ -292,12 +292,7 @@
 
 def add_derived_vars(
     xds: xr.Dataset,
-<<<<<<< HEAD
     component: str = "atm",
-    transforms: Optional[dict]=None,
-=======
-
->>>>>>> d36e577a
     compute_tisr: Optional[bool]=False,
     **tisr_kwargs,
 ) -> xr.Dataset:
@@ -317,7 +312,6 @@
         xds (xr.Dataset): with added variables
     """
     with xr.set_options(keep_attrs=True):
-<<<<<<< HEAD
         if component.lower() == "atm".lower():
             xds = xds.rename({"time": "datetime", "grid_xt": "lon", "grid_yt": "lat", "pfull": "level"})
             data_utils.add_derived_vars(xds)
@@ -327,20 +321,13 @@
                     xds,
                     **tisr_kwargs
                 )
-
-            if transforms is not None:
-                for key, mapping in transforms.items():
-                    logging.info(f"statistics.add_derived_vars: transforming {key} -> {mapping.__name__}({key})")
-=======
-        xds = xds.rename({"time": "datetime", "grid_xt": "lon", "grid_yt": "lat", "pfull": "level"})
-        data_utils.add_derived_vars(xds)
-        if compute_tisr:
-            logging.info(f"Computing {data_utils.TISR}")
-            xds[data_utils.TISR] = solar_radiation.get_toa_incident_solar_radiation_for_xarray(
-                xds,
-                **tisr_kwargs
-            )
-        xds = xds.rename({"datetime": "time", "lon": "grid_xt", "lat": "grid_yt", "level": "pfull"})
+            xds = xds.rename({"datetime": "time", "lon": "grid_xt", "lat": "grid_yt", "level": "pfull"})             
+        
+        elif component.lower() == "ocean".lower():
+            xds = xds.rename({"time": "datetime"})
+            data_utils.add_derived_vars(xds)
+            xds = xds.rename({"datetime": "time"})
+        
     return xds
 
 def add_transformed_vars(
@@ -361,7 +348,6 @@
             for key, mapping in transforms.items():
                 if key in xds:
                     logging.info(f"statistics.add_transformed_vars: transforming {key} -> {mapping.__name__}({key})")
->>>>>>> d36e577a
                     transformed_key = f"{mapping.__name__}_{key}"
                     with xr.set_options(keep_attrs=True):
                         xds[transformed_key] = mapping(xds[key])
@@ -369,14 +355,5 @@
                     xds[transformed_key].attrs["long_name"] = f"{mapping.__name__} of {xds[key].attrs['long_name']}"
                     xds[transformed_key].attrs["transformation"] = f"this variable shows {mapping.__name__}({key})"
                     xds[transformed_key].attrs["units"] = ""
-<<<<<<< HEAD
-            xds = xds.rename({"datetime": "time", "lon": "grid_xt", "lat": "grid_yt", "level": "pfull"})
-        
-        elif component.lower() == "ocean".lower():
-            xds = xds.rename({"time": "datetime"})
-            data_utils.add_derived_vars(xds)
-            xds = xds.rename({"datetime": "time"})
-=======
->>>>>>> d36e577a
 
     return xds