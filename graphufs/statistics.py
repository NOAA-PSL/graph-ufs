--- conflicted
+++ resolved
@@ -61,13 +61,8 @@
         self.time_skip = time_skip
         self.open_zarr_kwargs = open_zarr_kwargs if open_zarr_kwargs is not None else dict()
         self.to_zarr_kwargs = to_zarr_kwargs if to_zarr_kwargs is not None else dict()
-<<<<<<< HEAD
-        self.load_full_dataset = load_full_dataset 
-        if self.comp in ["atm", "ice", "land"]:
-=======
         self.load_full_dataset = load_full_dataset
         if self.comp.lower() == "atm".lower():
->>>>>>> 68286251
             self.delta_t = f"{self.time_skip*3} hour" if self.time_skip is not None else "3 hour"
             self.dims = ("time", "grid_yt", "grid_xt")
         elif self.comp.lower() == "ocn".lower():
@@ -341,20 +336,9 @@
                     xds,
                     **tisr_kwargs
                 )
-<<<<<<< HEAD
-
-            if transforms is not None:
-                for key, mapping in transforms.items():
-                    logging.info(f"statistics.add_derived_vars: transforming {key} -> {mapping.__name__}({key})")
-            
-            xds = xds.rename({"datetime": "time", "lon": "grid_xt", "lat": "grid_yt", "level": "pfull"})             
-        
-        elif comp in ["ocean", "ocn"]:
-=======
             xds = xds.rename({"datetime": "time", "lon": "grid_xt", "lat": "grid_yt", "level": "pfull"})
 
         elif component.lower() == "ocean".lower():
->>>>>>> 68286251
             xds = xds.rename({"time": "datetime"})
             data_utils.add_derived_vars(xds)
             xds = xds.rename({"datetime": "time"})
