<<<<<<< HEAD
from .emulator import ReplayCoupledEmulator
=======
from .emulator import ReplayEmulator
from .fvemulator import FVEmulator
>>>>>>> 8f6ebd9b
from .training import (
    construct_wrapped_graphcast,
    optimize,
    predict,
    init_model,
    init_devices,
    run_forward,
)
from .utils import (
    DataGenerator,
    add_emulator_arguments,
    set_emulator_options,
    get_approximate_memory_usage,
)
from .evaluation import (
    convert_wb2_format,
    compute_rmse_bias,
)
from .statistics import StatisticsComputer, add_derived_vars<|MERGE_RESOLUTION|>--- conflicted
+++ resolved
@@ -1,9 +1,5 @@
-<<<<<<< HEAD
 from .emulator import ReplayCoupledEmulator
-=======
-from .emulator import ReplayEmulator
 from .fvemulator import FVEmulator
->>>>>>> 8f6ebd9b
 from .training import (
     construct_wrapped_graphcast,
     optimize,
