--- conflicted
+++ resolved
@@ -188,20 +188,11 @@
         self.gen_lock = threading.Lock()
 
         # initialize batch generator
-<<<<<<< HEAD
-        #self.no_load_chunk = emulator.no_load_chunks
-        print(f"Starting to get {mode} batches")
-        
+        logging.info(f"graphufs.utils.get_chunk_data: Starting to get {mode} batches")
+
         self.load_chunk = emulator.load_chunk
         self.shuffle = (mode != "testing") and emulator.use_preprocessed
-        
-=======
-        logging.info(f"graphufs.utils.get_chunk_data: Starting to get {mode} batches")
-
-        self.load_chunk = emulator.load_chunk
-        self.shuffle = (mode != "testing") and emulator.use_preprocessed
-
->>>>>>> 68286251
+
         self.gen = emulator.get_batches(
             n_optim_steps=n_optim_steps,
             mode=mode,
