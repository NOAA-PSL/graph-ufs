--- conflicted
+++ resolved
@@ -1,18 +1,10 @@
-<<<<<<< HEAD
 import itertools
-from graphcast import checkpoint, graphcast
-from jax import jit
-from jax.random import PRNGKey
-import threading
-import xarray as xr
-
-from .training import run_forward
-from ufs2arco.timer import Timer
-=======
 import logging
 import threading
 from graphcast import checkpoint, graphcast
->>>>>>> 8d690a21
+import xarray as xr
+
+from ufs2arco.timer import Timer
 
 
 def get_chunk_data(generator, data: dict):
@@ -140,8 +132,6 @@
             license="Public domain",
         )
         checkpoint.dump(f, ckpt)
-
-<<<<<<< HEAD
 
 def product_dict(**kwargs):
     keys = kwargs.keys()
@@ -236,7 +226,7 @@
             if is_match:
                 mapper[ti] = ii
     return mapper
-=======
+
 def add_emulator_arguments(emulator, parser) -> None:
     """Add settings in Emulator class into CLI argument parser
 
@@ -310,4 +300,3 @@
                     attr_type = type(stored)
                     value = attr_type(value)
                 setattr(emulator, arg_name, value)
->>>>>>> 8d690a21
