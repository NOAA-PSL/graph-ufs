--- conflicted
+++ resolved
@@ -188,13 +188,12 @@
         self.gen_lock = threading.Lock()
 
         # initialize batch generator
-<<<<<<< HEAD
         self.no_load_chunk = emulator.no_load_chunk
         print(f"Starting to get {mode} batches")
-=======
+        
         self.load_chunk = emulator.load_chunk
         self.shuffle = (mode != "testing") and emulator.use_preprocessed
->>>>>>> 3b6b3cb8
+        
         self.gen = emulator.get_batches(
             n_optim_steps=n_optim_steps,
             mode=mode,
