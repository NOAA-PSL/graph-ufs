--- conflicted
+++ resolved
@@ -6,14 +6,8 @@
 import xarray as xr
 
 from graphcast import data_utils
-
-<<<<<<< HEAD
 from .fvcoupledemulator import fv_vertical_regrid
-from .statistics import StatisticsComputer, add_derived_vars
-=======
-from .fvemulator import fv_vertical_regrid
 from .statistics import StatisticsComputer, add_derived_vars, add_transformed_vars
->>>>>>> 68286251
 
 class FVStatisticsComputer(StatisticsComputer):
     """Class for computing normalization statistics, using a delz vertical weighted average
@@ -67,18 +61,10 @@
         # subsample in time
         if "time" in xds.dims:
             xds = self.subsample_time(xds)
-<<<<<<< HEAD
-        
-        xds = add_derived_vars(
-            xds,
-            comp=self.comp,
-            transforms=self.transforms,
-=======
 
         logging.info(f"{self.name}: Adding any derived variables")
         xds = add_derived_vars(
             xds,
->>>>>>> 68286251
             compute_tisr=data_utils.TISR in data_vars if data_vars is not None else False,
             **tisr_kwargs,
         )
@@ -88,10 +74,6 @@
             local_data_vars = copy(data_vars)
             if isinstance(data_vars, str):
                 data_vars = [data_vars]
-<<<<<<< HEAD
-            if self.comp.lower() == "atm".lower() and "delz" not in data_vars:
-                data_vars.append("delz")
-=======
                 local_data_vars = [local_data_vars]
 
             # if the transformed variables are desired, need to hang onto
@@ -105,7 +87,6 @@
                     local_data_vars.remove(transformed_key)
                 if do_transformed_var and original_var_not_in_list:
                     local_data_vars.append(key)
->>>>>>> 68286251
 
             if "pfull" in xds[local_data_vars].dims:
                 xds = xds[local_data_vars+["delz"]]
@@ -113,11 +94,6 @@
                 xds = xds[local_data_vars]
 
         # regrid in the vertical
-<<<<<<< HEAD
-        logging.info(f"{self.name}: entering vertical regridding")
-        xds = fv_vertical_regrid(xds, interfaces=list(self.interfaces))
-        
-=======
         if "pfull" in xds[local_data_vars].dims:
             logging.info(f"{self.name}: starting vertical regridding")
             xds = fv_vertical_regrid(xds, interfaces=list(self.interfaces))
@@ -135,5 +111,4 @@
                     selvars.append(key)
             xds = xds[selvars]
 
->>>>>>> 68286251
         return xds