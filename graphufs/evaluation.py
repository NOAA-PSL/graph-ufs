--- conflicted
+++ resolved
@@ -55,9 +55,6 @@
     ds_out = ds_out.rename_vars(rename_dict)
 
     # fix pressure levels to match obs
-<<<<<<< HEAD
-    ds_out["level"] = np.array(list(gufs.atm_pressure_levels), dtype=np.float32)
-=======
     if isinstance(gufs, ReplayEmulator):
         levels = list(gufs.pressure_levels)
     elif isinstance(gufs, ReplayCoupledEmulator):
@@ -65,7 +62,6 @@
     else:
         raise NotImplementedError
     ds_out["level"] = np.array(levels, dtype=np.float32)
->>>>>>> 247acef9
 
     # remove batch dimension
     ds_out = ds_out.rename({"optim_step": "o", "time": "t", "batch": "b"})
