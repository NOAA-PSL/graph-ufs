--- conflicted
+++ resolved
@@ -49,11 +49,7 @@
 
     # time related
     delta_t = "6h"              # the model time step
-<<<<<<< HEAD
-    input_duration = "12h"    # time covered by initial condition(s), note the 1s is necessary for GraphCast code
-=======
     input_duration = "12h"      # time covered by initial condition(s) + delta_t (necessary for GraphCast code)
->>>>>>> 8d690a21
     target_lead_time = "6h"     # how long is the forecast ... at what point do we compare model to targets
     training_dates = (          # bounds of training data (inclusive)
         "1994-01-01T00",        # start
